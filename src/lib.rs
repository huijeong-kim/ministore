use crate::config::EnvironmentVariables;
use crate::{device_manager::DeviceManager, grpc_server::GrpcServer};

pub mod async_block_device;
pub mod block_device;
pub mod block_device_common;
pub mod config;
pub mod device_manager;
pub mod grpc_server;
pub mod telemetry;
pub mod utils;

<<<<<<< HEAD
pub fn start(configs: (&str, EnvironmentVariables)) -> Result<(), String> {
    todo!()

    // Instantiate building blocks

    // Run server
=======
pub async fn start(configs: (&str, EnvironmentVariables)) -> Result<(), String> {
    let config = config::get_config(configs.0)?;

    tracing::info!("Starting ministore...");
    tracing::info!("config: {:#?}", config);
    tracing::info!("environment variables: {:#?}", configs.1);

    // Instantiate building blocks
    let device_manager = DeviceManager::new(&config.devices)?;
    let grpc_server = GrpcServer::new(device_manager);
    let grpc_server_addr = format!("{}:{}", configs.1.server_addr, configs.1.server_port);

    // Run server
    grpc_server::start_grpc_server(grpc_server_addr.as_str(), grpc_server)
        .await
        .expect("Failed to start gRPC server");
>>>>>>> 59d4feee

}<|MERGE_RESOLUTION|>--- conflicted
+++ resolved
@@ -10,14 +10,6 @@
 pub mod telemetry;
 pub mod utils;
 
-<<<<<<< HEAD
-pub fn start(configs: (&str, EnvironmentVariables)) -> Result<(), String> {
-    todo!()
-
-    // Instantiate building blocks
-
-    // Run server
-=======
 pub async fn start(configs: (&str, EnvironmentVariables)) -> Result<(), String> {
     let config = config::get_config(configs.0)?;
 
@@ -26,14 +18,10 @@
     tracing::info!("environment variables: {:#?}", configs.1);
 
     // Instantiate building blocks
-    let device_manager = DeviceManager::new(&config.devices)?;
-    let grpc_server = GrpcServer::new(device_manager);
-    let grpc_server_addr = format!("{}:{}", configs.1.server_addr, configs.1.server_port);
+    todo!();
 
     // Run server
-    grpc_server::start_grpc_server(grpc_server_addr.as_str(), grpc_server)
-        .await
-        .expect("Failed to start gRPC server");
->>>>>>> 59d4feee
+    todo!();
 
+    Ok(())
 }