--- conflicted
+++ resolved
@@ -7,8 +7,8 @@
 #[derive(Debug, EnumIter, Clone, Display, PartialEq, Serialize, Deserialize)]
 pub enum BlockDeviceType {
     SimpleFakeDevice,
+    AsyncSimpleFakeDevice,
     // IoUringFakeDevice,
-    AsyncSimpleFakeDevice,
 }
 
 impl BlockDeviceType {
@@ -26,25 +26,9 @@
 
 pub fn str_to_block_device_type(value: &str) -> Result<BlockDeviceType, String> {
     match value {
-<<<<<<< HEAD
-        0 => Ok(BlockDeviceType::SimpleFakeDevice),
-        2 => Ok(BlockDeviceType::AsyncSimpleFakeDevice),
-        _ => Err(format!("Wrong device type, type={}", value)),
-    }
-}
-
-impl From<BlockDeviceType> for i32 {
-    fn from(value: BlockDeviceType) -> Self {
-        match value {
-            BlockDeviceType::SimpleFakeDevice => 0,
-            BlockDeviceType::AsyncSimpleFakeDevice => 2,
-        }
-=======
         "SimpleFake" => Ok(BlockDeviceType::SimpleFakeDevice),
-        "IoUringFake" => Ok(BlockDeviceType::IoUringFakeDevice),
         "AsyncSimpleFake" => Ok(BlockDeviceType::AsyncSimpleFakeDevice),
         _ => Err(format!("Invalid block device type, type={}", value)),
->>>>>>> 09cad9bc
     }
 }
 
@@ -60,10 +44,6 @@
             Ok(BlockDeviceType::SimpleFakeDevice)
         );
         assert_eq!(
-            str_to_block_device_type("IoUringFake"),
-            Ok(BlockDeviceType::IoUringFakeDevice)
-        );
-        assert_eq!(
             str_to_block_device_type("AsyncSimpleFake"),
             Ok(BlockDeviceType::AsyncSimpleFakeDevice)
         );
