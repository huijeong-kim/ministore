--- conflicted
+++ resolved
@@ -21,15 +21,13 @@
 }
 
 #[derive(Default)]
-pub struct GrpcServer {
-    device_manager: Arc<Mutex<DeviceManager>>,
-}
+pub struct GrpcServer {}
 
 #[tonic::async_trait]
 impl MiniService for GrpcServer {
     async fn status(
         &self,
-        _request: tonic::Request<StatusRequest>,
+        request: tonic::Request<StatusRequest>,
     ) -> Result<tonic::Response<StatusResponse>, tonic::Status> {
         todo!()
     }
@@ -38,82 +36,21 @@
         &self,
         request: tonic::Request<CreateFakeDeviceRequest>,
     ) -> Result<tonic::Response<CreateFakeDeviceResponse>, tonic::Status> {
-<<<<<<< HEAD
         todo!()
-=======
-        let request = request.into_inner();
-
-        let reply = match self.device_manager.lock().unwrap().create_fake_device(
-            request.device_type,
-            &request.name,
-            request.size,
-        ) {
-            Ok(()) => CreateFakeDeviceResponse {
-                success: true,
-                reason: None,
-            },
-            Err(e) => CreateFakeDeviceResponse {
-                success: false,
-                reason: Some(e),
-            },
-        };
-
-        Ok(Response::new(reply))
     }
 
     async fn delete_fake_device(
         &self,
         request: tonic::Request<DeleteFakeDeviceRequest>,
     ) -> Result<tonic::Response<DeleteFakeDeviceResponse>, tonic::Status> {
-        let request = request.into_inner();
-
-        let reply = match self
-            .device_manager
-            .lock()
-            .unwrap()
-            .delete_fake_device(&request.name)
-        {
-            Ok(()) => DeleteFakeDeviceResponse {
-                success: true,
-                reason: None,
-            },
-            Err(e) => DeleteFakeDeviceResponse {
-                success: false,
-                reason: Some(e),
-            },
-        };
-
-        Ok(Response::new(reply))
+        todo!()
     }
 
     async fn list_fake_devices(
         &self,
         request: tonic::Request<ListFakeDevicesRequest>,
     ) -> Result<tonic::Response<ListFakeDevicesResponse>, tonic::Status> {
-        let _request = request.into_inner();
-
-        let reply = match self.device_manager.lock().unwrap().list_fake_devices() {
-            Ok(list) => ListFakeDevicesResponse {
-                success: true,
-                reason: None,
-                device_list: list
-                    .iter()
-                    .map(|dev| FakeDevice {
-                        name: dev.0.clone(),
-                        size: dev.1,
-                        device_type: dev.2,
-                    })
-                    .collect(),
-            },
-            Err(e) => ListFakeDevicesResponse {
-                success: false,
-                reason: Some(e),
-                device_list: Vec::new(),
-            },
-        };
-
-        Ok(Response::new(reply))
->>>>>>> bf532198
+        todo!()
     }
 }
 
@@ -132,13 +69,13 @@
         let addr_for_server = addr.parse().expect("Failed to parse socket addr");
         let addr_for_client = format!("http://{}", addr.clone());
 
-        tokio::spawn(async move {
+        let start_server = tokio::spawn(async move {
             start_grpc_server(addr_for_server)
                 .await
                 .expect("Failed to start grpc server");
         });
 
-        tokio::spawn(async move {
+        let test = tokio::spawn(async move {
             let mut client = MiniServiceClient::connect(addr_for_client)
                 .await
                 .expect("Failed to start test client");
@@ -150,6 +87,9 @@
                 .expect("Failed to get response");
             assert_eq!(response.into_inner().status, Status::Ready as i32);
         });
+
+        assert_eq!(start_server.is_finished(), true);
+        assert_eq!(test.is_finished(), true);
     }
 
     #[tokio::test]
@@ -158,13 +98,13 @@
         let addr_for_server = addr.parse().expect("Failed to parse socket addr");
         let addr_for_client = format!("http://{}", addr.clone());
 
-        tokio::spawn(async move {
+        let start_server = tokio::spawn(async move {
             start_grpc_server(addr_for_server)
                 .await
                 .expect("Failed to start grpc server");
         });
 
-        tokio::spawn(async move {
+        let test = tokio::spawn(async move {
             let mut client = MiniServiceClient::connect(addr_for_client)
                 .await
                 .expect("Failed to start test client");
@@ -220,5 +160,8 @@
             assert_eq!(response.success, true);
             assert_eq!(response.device_list.len(), 0);
         });
+
+        assert_eq!(start_server.is_finished(), true);
+        assert_eq!(test.is_finished(), true);
     }
 }