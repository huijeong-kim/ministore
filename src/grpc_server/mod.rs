use std::sync::{Arc, Mutex};
use tonic::transport::Server;
use tonic::Response;

use uuid::Uuid;

use crate::device_manager::DeviceManager;

use self::ministore_proto::mini_service_server::{MiniService, MiniServiceServer};
use self::ministore_proto::{
    CreateFakeDeviceRequest, CreateFakeDeviceResponse, DeleteFakeDeviceRequest,
    DeleteFakeDeviceResponse, FakeDevice, ListFakeDevicesRequest, ListFakeDevicesResponse,
    ReadRequest, ReadResponse, Status, StatusRequest, StatusResponse, WriteRequest, WriteResponse,
};

pub mod ministore_proto {
    tonic::include_proto!("ministore");
}

pub async fn start_grpc_server(addr: &str, grpc_server: GrpcServer) -> Result<(), String> {
    todo!()
}

pub struct GrpcServer {}

impl GrpcServer {
    pub fn new(device_manager: DeviceManager) -> Self {
        todo!()
    }
}

#[tonic::async_trait]
impl MiniService for GrpcServer {
    async fn status(
        &self,
        request: tonic::Request<StatusRequest>,
    ) -> Result<tonic::Response<StatusResponse>, tonic::Status> {
        todo!()
    }

    async fn read(
        &self,
        request: tonic::Request<ReadRequest>,
    ) -> Result<tonic::Response<ReadResponse>, tonic::Status> {
<<<<<<< HEAD
        todo!()
=======
        let request = request.into_inner();
        let request_id = Uuid::new_v4();

        let request_span = tracing::trace_span!(
            "Read data",
            %request_id,
        );
        let _request_span_guard = request_span.enter();

        tracing::trace!(
            "request_id={}, device={}, lba={}, num_blocks={}",
            request_id,
            request.name,
            request.lba,
            request.num_blocks
        );

        let reply = match self.device_manager.lock().unwrap().read(
            &request.name,
            request.lba,
            request.num_blocks,
        ) {
            Ok(data) => ReadResponse {
                success: true,
                data: Some(data_block_into_proto_data(data)),
                reason: None,
            },
            Err(e) => {
                tracing::error!("{:?}", e);
                ReadResponse {
                    success: false,
                    data: None,
                    reason: Some(e),
                }
            }
        };

        Ok(Response::new(reply))
>>>>>>> 59d4feee
    }

    async fn write(
        &self,
        request: tonic::Request<WriteRequest>,
    ) -> Result<tonic::Response<WriteResponse>, tonic::Status> {
<<<<<<< HEAD
        todo!()
=======
        let request = request.into_inner();
        let request_id = Uuid::new_v4();

        let request_span = tracing::trace_span!("Write data", %request_id);
        let _request_span_guard = request_span.enter();
        tracing::trace!(
            "request_id={}, device={}, lba={}, num_blocks={}",
            request_id,
            request.name,
            request.lba,
            request.num_blocks
        );

        let reply = if is_valid_proto_data(&request.data) == false {
            tracing::error!("No data provided");
            WriteResponse {
                success: false,
                reason: Some("No data provided".to_string()),
            }
        } else {
            match self.device_manager.lock().unwrap().write(
                &request.name,
                request.lba,
                request.num_blocks,
                proto_data_into_data_block(request.data.unwrap()),
            ) {
                Ok(()) => WriteResponse {
                    success: true,
                    reason: None,
                },
                Err(e) => {
                    tracing::error!("{:?}", e);
                    WriteResponse {
                        success: false,
                        reason: Some(e),
                    }
                }
            }
        };

        Ok(Response::new(reply))
>>>>>>> 59d4feee
    }

    async fn create_fake_device(
        &self,
        request: tonic::Request<CreateFakeDeviceRequest>,
    ) -> Result<tonic::Response<CreateFakeDeviceResponse>, tonic::Status> {
<<<<<<< HEAD
        todo!()
=======
        let request = request.into_inner();
        let request_id = Uuid::new_v4();

        let request_span = tracing::debug_span!(
            "Create a new fake device",
            %request_id
        );
        let _request_span_guard = request_span.enter();
        tracing::debug!(
            "request_id={}, device={}, size={}",
            request_id,
            request.name,
            request.size
        );

        let reply = match self
            .device_manager
            .lock()
            .unwrap()
            .create_fake_device(&request.name, request.size)
        {
            Ok(()) => CreateFakeDeviceResponse {
                success: true,
                reason: None,
            },
            Err(e) => {
                tracing::error!("{:?}", e);
                CreateFakeDeviceResponse {
                    success: false,
                    reason: Some(e),
                }
            }
        };

        Ok(Response::new(reply))
>>>>>>> 59d4feee
    }

    async fn delete_fake_device(
        &self,
        request: tonic::Request<DeleteFakeDeviceRequest>,
    ) -> Result<tonic::Response<DeleteFakeDeviceResponse>, tonic::Status> {
<<<<<<< HEAD
        todo!()
=======
        let request = request.into_inner();
        let request_id = Uuid::new_v4();

        let request_span = tracing::debug_span!(
            "Delete a fake device",
            %request_id,
        );
        let _request_span_guard = request_span.enter();
        tracing::debug!("request_id={}, device={}", request_id, request.name);

        let reply = match self
            .device_manager
            .lock()
            .unwrap()
            .delete_fake_device(&request.name)
        {
            Ok(()) => DeleteFakeDeviceResponse {
                success: true,
                reason: None,
            },
            Err(e) => {
                tracing::error!("{:?}", e);
                DeleteFakeDeviceResponse {
                    success: false,
                    reason: Some(e),
                }
            }
        };

        Ok(Response::new(reply))
>>>>>>> 59d4feee
    }

    async fn list_fake_devices(
        &self,
        request: tonic::Request<ListFakeDevicesRequest>,
    ) -> Result<tonic::Response<ListFakeDevicesResponse>, tonic::Status> {
<<<<<<< HEAD
        todo!()
=======
        let _request = request.into_inner();
        let request_id = Uuid::new_v4();

        let request_span = tracing::debug_span!(
            "List fake devices",
            %request_id,
        );
        let _request_span_guard = request_span.enter();
        tracing::debug!("request_id={}", request_id);

        let reply = match self.device_manager.lock().unwrap().list_fake_devices() {
            Ok(list) => ListFakeDevicesResponse {
                success: true,
                reason: None,
                device_list: list
                    .iter()
                    .map(|dev| FakeDevice {
                        name: dev.0.clone(),
                        size: dev.1,
                    })
                    .collect(),
            },
            Err(e) => {
                tracing::error!("{:?}", e);
                ListFakeDevicesResponse {
                    success: false,
                    reason: Some(e),
                    device_list: Vec::new(),
                }
            }
        };

        Ok(Response::new(reply))
>>>>>>> 59d4feee
    }
}

#[cfg(test)]
mod tests {
    use tracing_test::traced_test;

    use crate::{
        block_device_common::data_type::BLOCK_SIZE, config::DeviceConfig,
        grpc_server::ministore_proto::mini_service_client::MiniServiceClient,
        utils::humansize_to_integer,
    };

    use super::*;

    fn test_device_manager() -> DeviceManager {
        let config = DeviceConfig {
            use_fake: true,
            fake_device_location: "fakes".to_string(),
            fake_device_type: "SimpleFake".to_string(),
        };
        DeviceManager::new(&config).expect("Failed to create device manager")
    }

    /// Be sure to use different port for each test, so that all tests can be executed in parallel.
    #[tokio::test]
    #[traced_test]
    async fn server_should_response_with_ready_when_started() {
        let addr = "127.0.0.1:8080";
        let addr_for_client = format!("http://{}", addr.clone());

        let start_server = tokio::spawn(async move {
            let grpc_server = GrpcServer::new(test_device_manager());
            start_grpc_server(addr, grpc_server)
                .await
                .expect("Failed to start grpc server");
        });

        let test = tokio::spawn(async move {
            let mut client = MiniServiceClient::connect(addr_for_client)
                .await
                .expect("Failed to start test client");
            let request: tonic::Request<StatusRequest> = tonic::Request::new(StatusRequest {});

            let response = client
                .status(request)
                .await
                .expect("Failed to get response");
            assert_eq!(response.into_inner().status, Status::Ready as i32);
        });

        test.await.unwrap();
        start_server.abort();
    }

    #[tokio::test]
    #[traced_test]
    async fn server_should_be_able_to_create_and_delete_fake_device() {
        let addr = "127.0.0.1:8081";
        let addr_for_client = format!("http://{}", addr.clone());

        let start_server = tokio::spawn(async move {
            let grpc_server = GrpcServer::new(test_device_manager());
            start_grpc_server(addr, grpc_server)
                .await
                .expect("Failed to start grpc server");
        });

        let test = tokio::spawn(async move {
            let mut client = MiniServiceClient::connect(addr_for_client)
                .await
                .expect("Failed to start test client");

            // Create device and verify it using list devices
            let device_name = "server_can_create_and_delete_fake_device".to_string();
            let request = tonic::Request::new(CreateFakeDeviceRequest {
                name: device_name.clone(),
                size: humansize_to_integer("1M").unwrap(),
            });
            let response = client
                .create_fake_device(request)
                .await
                .expect("Failed to create fake device");
            let response = response.into_inner();
            assert_eq!(response.success, true, "{:?}", response);

            let request = tonic::Request::new(ListFakeDevicesRequest {});
            let response = client
                .list_fake_devices(request)
                .await
                .expect("Failed to get response");
            let response = response.into_inner();

            assert_eq!(response.success, true, "{:?}", response);
            assert_eq!(response.device_list.len(), 1);
            assert_eq!(response.device_list.get(0).unwrap().name, device_name);
            assert_eq!(
                response.device_list.get(0).unwrap().size,
                humansize_to_integer("1M").unwrap()
            );

            // Delete device and verify it using list devices
            let request = tonic::Request::new(DeleteFakeDeviceRequest {
                name: device_name.clone(),
            });
            let response = client
                .delete_fake_device(request)
                .await
                .expect("Failed to delete fake device");
            let response = response.into_inner();
            assert_eq!(response.success, true, "{:?}", response);

            let request = tonic::Request::new(ListFakeDevicesRequest {});
            let response = client
                .list_fake_devices(request)
                .await
                .expect("Failed to get response");
            let response = response.into_inner();

            assert_eq!(response.success, true, "{:?}", response);
            assert_eq!(response.device_list.len(), 0);
        });

        test.await.unwrap();
        start_server.abort();
    }

    #[tokio::test]
    #[traced_test]
    async fn server_should_be_able_to_read_write_fake_device() {
        let addr = "127.0.0.1:8082";
        let addr_for_client = format!("http://{}", addr.clone());

        let start_server = tokio::spawn(async move {
            let grpc_server = GrpcServer::new(test_device_manager());
            start_grpc_server(addr, grpc_server)
                .await
                .expect("Failed to start grpc server");
        });

        let test = tokio::spawn(async move {
            let mut client = MiniServiceClient::connect(addr_for_client)
                .await
                .expect("Failed to start test client");

            // Create device for test
            let device_name = "server_should_be_able_to_read_write_fake_device".to_string();
            let request = tonic::Request::new(CreateFakeDeviceRequest {
                name: device_name.clone(),
                size: humansize_to_integer("1M").unwrap(),
            });
            let response = client
                .create_fake_device(request)
                .await
                .expect("Failed to create fake device");
            let response = response.into_inner();
            assert_eq!(response.success, true, "{:?}", response);

            // Write data to the device
            let write_data = ministore_proto::Data {
                data: vec![
                    vec![0xA as u8; BLOCK_SIZE],
                    vec![0xB as u8; BLOCK_SIZE],
                    vec![0xC as u8; BLOCK_SIZE],
                    vec![0xD as u8; BLOCK_SIZE],
                ],
            };
            let request = tonic::Request::new(WriteRequest {
                name: "server_should_be_able_to_read_write_fake_device".to_string(),
                lba: 10,
                num_blocks: 4,
                data: Some(write_data.clone()),
            });
            let response = client.write(request).await.expect("Failed to write data");
            let response = response.into_inner();
            assert_eq!(response.success, true, "{:?}", response);

            // Read data from the device
            let request = tonic::Request::new(ReadRequest {
                name: "server_should_be_able_to_read_write_fake_device".to_string(),
                lba: 10,
                num_blocks: 4,
            });
            let response = client.read(request).await.expect("Failed to read data");
            let response = response.into_inner();
            assert_eq!(response.success, true, "{:?}", response);

            // Verify read data
            assert_eq!(response.data.unwrap(), write_data);

            // Delete device for wrapup
            let request = tonic::Request::new(DeleteFakeDeviceRequest {
                name: "server_should_be_able_to_read_write_fake_device".to_string(),
            });
            let response = client
                .delete_fake_device(request)
                .await
                .expect("Failed to delete device");
            let response = response.into_inner();

            assert_eq!(response.success, true, "{:?}", response);
        });

        test.await.unwrap();
        start_server.abort();
    }

    #[tokio::test]
    #[traced_test]
    async fn server_should_reply_with_error_when_invalid_data_provided_for_write() {
        let addr = "127.0.0.1:8083";
        let addr_for_client = format!("http://{}", addr.clone());

        let start_server = tokio::spawn(async move {
            let grpc_server = GrpcServer::new(test_device_manager());
            start_grpc_server(addr, grpc_server)
                .await
                .expect("Failed to start grpc server");
        });

        let test = tokio::spawn(async move {
            let mut client = MiniServiceClient::connect(addr_for_client)
                .await
                .expect("Failed to start test client");

            // Create device for test
            let request = tonic::Request::new(CreateFakeDeviceRequest {
                name: "server_should_reply_with_error_when_invalid_data_provided_for_write"
                    .to_string(),
                size: humansize_to_integer("1M").unwrap(),
            });
            let response = client
                .create_fake_device(request)
                .await
                .expect("Failed to create fake device");
            let response = response.into_inner();
            assert_eq!(response.success, true, "{:?}", response);

            // test 1. write request without data
            let invalid_request = tonic::Request::new(WriteRequest {
                name: "server_should_reply_with_error_when_invalid_data_provided_for_write"
                    .to_string(),
                lba: 0,
                num_blocks: 1,
                data: None,
            });
            let response = client
                .write(invalid_request)
                .await
                .expect("Failed to request write");
            let response = response.into_inner();
            assert_eq!(response.success, false);

            // test 2. write request with too-small data (smaller than the block size)
            let invalid_write_data = ministore_proto::Data {
                data: vec![vec![0xA as u8; 1024]],
            };
            let invalid_request = tonic::Request::new(WriteRequest {
                name: "server_should_reply_with_error_when_invalid_data_provided_for_write"
                    .to_string(),
                lba: 0,
                num_blocks: 1,
                data: Some(invalid_write_data),
            });
            let response = client
                .write(invalid_request)
                .await
                .expect("Failed to request write");
            let response = response.into_inner();
            assert_eq!(response.success, false);

            // Delete device for wrapup
            let request = tonic::Request::new(DeleteFakeDeviceRequest {
                name: "server_should_reply_with_error_when_invalid_data_provided_for_write"
                    .to_string(),
            });
            let response = client
                .delete_fake_device(request)
                .await
                .expect("Failed to delete device");
            let response = response.into_inner();
            assert_eq!(response.success, true, "{:?}", response);
        });

        test.await.unwrap();
        start_server.abort();
    }
}<|MERGE_RESOLUTION|>--- conflicted
+++ resolved
@@ -42,227 +42,35 @@
         &self,
         request: tonic::Request<ReadRequest>,
     ) -> Result<tonic::Response<ReadResponse>, tonic::Status> {
-<<<<<<< HEAD
-        todo!()
-=======
-        let request = request.into_inner();
-        let request_id = Uuid::new_v4();
-
-        let request_span = tracing::trace_span!(
-            "Read data",
-            %request_id,
-        );
-        let _request_span_guard = request_span.enter();
-
-        tracing::trace!(
-            "request_id={}, device={}, lba={}, num_blocks={}",
-            request_id,
-            request.name,
-            request.lba,
-            request.num_blocks
-        );
-
-        let reply = match self.device_manager.lock().unwrap().read(
-            &request.name,
-            request.lba,
-            request.num_blocks,
-        ) {
-            Ok(data) => ReadResponse {
-                success: true,
-                data: Some(data_block_into_proto_data(data)),
-                reason: None,
-            },
-            Err(e) => {
-                tracing::error!("{:?}", e);
-                ReadResponse {
-                    success: false,
-                    data: None,
-                    reason: Some(e),
-                }
-            }
-        };
-
-        Ok(Response::new(reply))
->>>>>>> 59d4feee
+        todo!()
     }
 
     async fn write(
         &self,
         request: tonic::Request<WriteRequest>,
     ) -> Result<tonic::Response<WriteResponse>, tonic::Status> {
-<<<<<<< HEAD
-        todo!()
-=======
-        let request = request.into_inner();
-        let request_id = Uuid::new_v4();
-
-        let request_span = tracing::trace_span!("Write data", %request_id);
-        let _request_span_guard = request_span.enter();
-        tracing::trace!(
-            "request_id={}, device={}, lba={}, num_blocks={}",
-            request_id,
-            request.name,
-            request.lba,
-            request.num_blocks
-        );
-
-        let reply = if is_valid_proto_data(&request.data) == false {
-            tracing::error!("No data provided");
-            WriteResponse {
-                success: false,
-                reason: Some("No data provided".to_string()),
-            }
-        } else {
-            match self.device_manager.lock().unwrap().write(
-                &request.name,
-                request.lba,
-                request.num_blocks,
-                proto_data_into_data_block(request.data.unwrap()),
-            ) {
-                Ok(()) => WriteResponse {
-                    success: true,
-                    reason: None,
-                },
-                Err(e) => {
-                    tracing::error!("{:?}", e);
-                    WriteResponse {
-                        success: false,
-                        reason: Some(e),
-                    }
-                }
-            }
-        };
-
-        Ok(Response::new(reply))
->>>>>>> 59d4feee
+        todo!()
     }
 
     async fn create_fake_device(
         &self,
         request: tonic::Request<CreateFakeDeviceRequest>,
     ) -> Result<tonic::Response<CreateFakeDeviceResponse>, tonic::Status> {
-<<<<<<< HEAD
-        todo!()
-=======
-        let request = request.into_inner();
-        let request_id = Uuid::new_v4();
-
-        let request_span = tracing::debug_span!(
-            "Create a new fake device",
-            %request_id
-        );
-        let _request_span_guard = request_span.enter();
-        tracing::debug!(
-            "request_id={}, device={}, size={}",
-            request_id,
-            request.name,
-            request.size
-        );
-
-        let reply = match self
-            .device_manager
-            .lock()
-            .unwrap()
-            .create_fake_device(&request.name, request.size)
-        {
-            Ok(()) => CreateFakeDeviceResponse {
-                success: true,
-                reason: None,
-            },
-            Err(e) => {
-                tracing::error!("{:?}", e);
-                CreateFakeDeviceResponse {
-                    success: false,
-                    reason: Some(e),
-                }
-            }
-        };
-
-        Ok(Response::new(reply))
->>>>>>> 59d4feee
+        todo!()
     }
 
     async fn delete_fake_device(
         &self,
         request: tonic::Request<DeleteFakeDeviceRequest>,
     ) -> Result<tonic::Response<DeleteFakeDeviceResponse>, tonic::Status> {
-<<<<<<< HEAD
-        todo!()
-=======
-        let request = request.into_inner();
-        let request_id = Uuid::new_v4();
-
-        let request_span = tracing::debug_span!(
-            "Delete a fake device",
-            %request_id,
-        );
-        let _request_span_guard = request_span.enter();
-        tracing::debug!("request_id={}, device={}", request_id, request.name);
-
-        let reply = match self
-            .device_manager
-            .lock()
-            .unwrap()
-            .delete_fake_device(&request.name)
-        {
-            Ok(()) => DeleteFakeDeviceResponse {
-                success: true,
-                reason: None,
-            },
-            Err(e) => {
-                tracing::error!("{:?}", e);
-                DeleteFakeDeviceResponse {
-                    success: false,
-                    reason: Some(e),
-                }
-            }
-        };
-
-        Ok(Response::new(reply))
->>>>>>> 59d4feee
+        todo!()
     }
 
     async fn list_fake_devices(
         &self,
         request: tonic::Request<ListFakeDevicesRequest>,
     ) -> Result<tonic::Response<ListFakeDevicesResponse>, tonic::Status> {
-<<<<<<< HEAD
-        todo!()
-=======
-        let _request = request.into_inner();
-        let request_id = Uuid::new_v4();
-
-        let request_span = tracing::debug_span!(
-            "List fake devices",
-            %request_id,
-        );
-        let _request_span_guard = request_span.enter();
-        tracing::debug!("request_id={}", request_id);
-
-        let reply = match self.device_manager.lock().unwrap().list_fake_devices() {
-            Ok(list) => ListFakeDevicesResponse {
-                success: true,
-                reason: None,
-                device_list: list
-                    .iter()
-                    .map(|dev| FakeDevice {
-                        name: dev.0.clone(),
-                        size: dev.1,
-                    })
-                    .collect(),
-            },
-            Err(e) => {
-                tracing::error!("{:?}", e);
-                ListFakeDevicesResponse {
-                    success: false,
-                    reason: Some(e),
-                    device_list: Vec::new(),
-                }
-            }
-        };
-
-        Ok(Response::new(reply))
->>>>>>> 59d4feee
+        todo!()
     }
 }
 
