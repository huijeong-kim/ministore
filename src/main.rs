--- conflicted
+++ resolved
@@ -57,23 +57,7 @@
 }
 
 pub fn get_environment_values() -> EnvironmentVariables {
-<<<<<<< HEAD
     todo!()
-=======
-    dotenv().ok();
-
-    let server_addr =
-        std::env::var("MINISTORE_SERVER_ADDR").expect("MINISTORE_SERVER_ADDR should be set");
-    let server_port =
-        std::env::var("MINISTORE_SERVER_PORT").expect("MINISTORE_SERVER_PORT should be set");
-    let log_level = std::env::var("RUST_LOG").unwrap_or("INFO".to_string());
-
-    EnvironmentVariables {
-        server_addr,
-        server_port,
-        log_level,
-    }
->>>>>>> 59d4feee
 }
 
 #[cfg(test)]
